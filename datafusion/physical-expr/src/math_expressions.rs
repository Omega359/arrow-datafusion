--- conflicted
+++ resolved
@@ -27,11 +27,6 @@
 use arrow_array::Array;
 use rand::{thread_rng, Rng};
 
-<<<<<<< HEAD
-use datafusion_common::ScalarValue::Float32;
-=======
-use datafusion_common::ScalarValue::Int64;
->>>>>>> ad0abe91
 use datafusion_common::{exec_err, ScalarValue};
 use datafusion_common::{DataFusionError, Result};
 use datafusion_expr::ColumnarValue;
@@ -254,274 +249,6 @@
     Ok(ColumnarValue::Array(Arc::new(array)))
 }
 
-<<<<<<< HEAD
-/// Power SQL function
-pub fn power(args: &[ArrayRef]) -> Result<ArrayRef> {
-    match args[0].data_type() {
-        DataType::Float64 => Ok(Arc::new(make_function_inputs2!(
-            &args[0],
-            &args[1],
-            "base",
-            "exponent",
-            Float64Array,
-            { f64::powf }
-        )) as ArrayRef),
-
-        DataType::Int64 => Ok(Arc::new(make_function_inputs2!(
-            &args[0],
-            &args[1],
-            "base",
-            "exponent",
-            Int64Array,
-            { i64::pow }
-        )) as ArrayRef),
-
-        other => exec_err!("Unsupported data type {other:?} for function power"),
-    }
-}
-
-/// Log SQL function
-pub fn log(args: &[ArrayRef]) -> Result<ArrayRef> {
-    // Support overloaded log(base, x) and log(x) which defaults to log(10, x)
-    // note in f64::log params order is different than in sql. e.g in sql log(base, x) == f64::log(x, base)
-    let mut base = ColumnarValue::Scalar(Float32(Some(10.0)));
-
-    let mut x = &args[0];
-    if args.len() == 2 {
-        x = &args[1];
-        base = ColumnarValue::Array(args[0].clone());
-    }
-    match args[0].data_type() {
-        DataType::Float64 => match base {
-            ColumnarValue::Scalar(ScalarValue::Float32(Some(base))) => {
-                let base = base as f64;
-                Ok(
-                    Arc::new(make_function_scalar_inputs!(x, "x", Float64Array, {
-                        |value: f64| f64::log(value, base)
-                    })) as ArrayRef,
-                )
-            }
-            ColumnarValue::Array(base) => Ok(Arc::new(make_function_inputs2!(
-                x,
-                base,
-                "x",
-                "base",
-                Float64Array,
-                { f64::log }
-            )) as ArrayRef),
-            _ => exec_err!("log function requires a scalar or array for base"),
-        },
-
-        DataType::Float32 => match base {
-            ColumnarValue::Scalar(ScalarValue::Float32(Some(base))) => Ok(Arc::new(
-                make_function_scalar_inputs!(x, "x", Float32Array, {
-                    |value: f32| f32::log(value, base)
-                }),
-            )
-                as ArrayRef),
-            ColumnarValue::Array(base) => Ok(Arc::new(make_function_inputs2!(
-                x,
-                base,
-                "x",
-                "base",
-                Float32Array,
-                { f32::log }
-            )) as ArrayRef),
-            _ => exec_err!("log function requires a scalar or array for base"),
-        },
-
-        other => exec_err!("Unsupported data type {other:?} for function log"),
-    }
-}
-
-=======
-/// Round SQL function
-pub fn round(args: &[ArrayRef]) -> Result<ArrayRef> {
-    if args.len() != 1 && args.len() != 2 {
-        return exec_err!(
-            "round function requires one or two arguments, got {}",
-            args.len()
-        );
-    }
-
-    let mut decimal_places = ColumnarValue::Scalar(ScalarValue::Int64(Some(0)));
-
-    if args.len() == 2 {
-        decimal_places = ColumnarValue::Array(args[1].clone());
-    }
-
-    match args[0].data_type() {
-        DataType::Float64 => match decimal_places {
-            ColumnarValue::Scalar(ScalarValue::Int64(Some(decimal_places))) => {
-                let decimal_places = decimal_places.try_into().unwrap();
-
-                Ok(Arc::new(make_function_scalar_inputs!(
-                    &args[0],
-                    "value",
-                    Float64Array,
-                    {
-                        |value: f64| {
-                            (value * 10.0_f64.powi(decimal_places)).round()
-                                / 10.0_f64.powi(decimal_places)
-                        }
-                    }
-                )) as ArrayRef)
-            }
-            ColumnarValue::Array(decimal_places) => Ok(Arc::new(make_function_inputs2!(
-                &args[0],
-                decimal_places,
-                "value",
-                "decimal_places",
-                Float64Array,
-                Int64Array,
-                {
-                    |value: f64, decimal_places: i64| {
-                        (value * 10.0_f64.powi(decimal_places.try_into().unwrap()))
-                            .round()
-                            / 10.0_f64.powi(decimal_places.try_into().unwrap())
-                    }
-                }
-            )) as ArrayRef),
-            _ => {
-                exec_err!("round function requires a scalar or array for decimal_places")
-            }
-        },
-
-        DataType::Float32 => match decimal_places {
-            ColumnarValue::Scalar(ScalarValue::Int64(Some(decimal_places))) => {
-                let decimal_places = decimal_places.try_into().unwrap();
-
-                Ok(Arc::new(make_function_scalar_inputs!(
-                    &args[0],
-                    "value",
-                    Float32Array,
-                    {
-                        |value: f32| {
-                            (value * 10.0_f32.powi(decimal_places)).round()
-                                / 10.0_f32.powi(decimal_places)
-                        }
-                    }
-                )) as ArrayRef)
-            }
-            ColumnarValue::Array(decimal_places) => Ok(Arc::new(make_function_inputs2!(
-                &args[0],
-                decimal_places,
-                "value",
-                "decimal_places",
-                Float32Array,
-                Int64Array,
-                {
-                    |value: f32, decimal_places: i64| {
-                        (value * 10.0_f32.powi(decimal_places.try_into().unwrap()))
-                            .round()
-                            / 10.0_f32.powi(decimal_places.try_into().unwrap())
-                    }
-                }
-            )) as ArrayRef),
-            _ => {
-                exec_err!("round function requires a scalar or array for decimal_places")
-            }
-        },
-
-        other => exec_err!("Unsupported data type {other:?} for function round"),
-    }
-}
-
-///cot SQL function
-pub fn cot(args: &[ArrayRef]) -> Result<ArrayRef> {
-    match args[0].data_type() {
-        DataType::Float64 => Ok(Arc::new(make_function_scalar_inputs!(
-            &args[0],
-            "x",
-            Float64Array,
-            { compute_cot64 }
-        )) as ArrayRef),
-
-        DataType::Float32 => Ok(Arc::new(make_function_scalar_inputs!(
-            &args[0],
-            "x",
-            Float32Array,
-            { compute_cot32 }
-        )) as ArrayRef),
-
-        other => exec_err!("Unsupported data type {other:?} for function cot"),
-    }
-}
-
-fn compute_cot32(x: f32) -> f32 {
-    let a = f32::tan(x);
-    1.0 / a
-}
-
-fn compute_cot64(x: f64) -> f64 {
-    let a = f64::tan(x);
-    1.0 / a
-}
-
-/// Truncate(numeric, decimalPrecision) and trunc(numeric) SQL function
-pub fn trunc(args: &[ArrayRef]) -> Result<ArrayRef> {
-    if args.len() != 1 && args.len() != 2 {
-        return exec_err!(
-            "truncate function requires one or two arguments, got {}",
-            args.len()
-        );
-    }
-
-    //if only one arg then invoke toolchain trunc(num) and precision = 0 by default
-    //or then invoke the compute_truncate method to process precision
-    let num = &args[0];
-    let precision = if args.len() == 1 {
-        ColumnarValue::Scalar(Int64(Some(0)))
-    } else {
-        ColumnarValue::Array(args[1].clone())
-    };
-
-    match args[0].data_type() {
-        DataType::Float64 => match precision {
-            ColumnarValue::Scalar(Int64(Some(0))) => Ok(Arc::new(
-                make_function_scalar_inputs!(num, "num", Float64Array, { f64::trunc }),
-            ) as ArrayRef),
-            ColumnarValue::Array(precision) => Ok(Arc::new(make_function_inputs2!(
-                num,
-                precision,
-                "x",
-                "y",
-                Float64Array,
-                Int64Array,
-                { compute_truncate64 }
-            )) as ArrayRef),
-            _ => exec_err!("trunc function requires a scalar or array for precision"),
-        },
-        DataType::Float32 => match precision {
-            ColumnarValue::Scalar(Int64(Some(0))) => Ok(Arc::new(
-                make_function_scalar_inputs!(num, "num", Float32Array, { f32::trunc }),
-            ) as ArrayRef),
-            ColumnarValue::Array(precision) => Ok(Arc::new(make_function_inputs2!(
-                num,
-                precision,
-                "x",
-                "y",
-                Float32Array,
-                Int64Array,
-                { compute_truncate32 }
-            )) as ArrayRef),
-            _ => exec_err!("trunc function requires a scalar or array for precision"),
-        },
-        other => exec_err!("Unsupported data type {other:?} for function trunc"),
-    }
-}
-
-fn compute_truncate32(x: f32, y: i64) -> f32 {
-    let factor = 10.0_f32.powi(y as i32);
-    (x * factor).round() / factor
-}
-
-fn compute_truncate64(x: f64, y: i64) -> f64 {
-    let factor = 10.0_f64.powi(y as i32);
-    (x * factor).round() / factor
-}
-
->>>>>>> ad0abe91
 #[cfg(test)]
 mod tests {
     use arrow::array::{Float64Array, NullArray};
@@ -547,144 +274,6 @@
     }
 
     #[test]
-<<<<<<< HEAD
-    fn test_power_f64() {
-        let args: Vec<ArrayRef> = vec![
-            Arc::new(Float64Array::from(vec![2.0, 2.0, 3.0, 5.0])), // base
-            Arc::new(Float64Array::from(vec![3.0, 2.0, 4.0, 4.0])), // exponent
-        ];
-
-        let result = power(&args).expect("failed to initialize function power");
-        let floats =
-            as_float64_array(&result).expect("failed to initialize function power");
-
-        assert_eq!(floats.len(), 4);
-        assert_eq!(floats.value(0), 8.0);
-        assert_eq!(floats.value(1), 4.0);
-        assert_eq!(floats.value(2), 81.0);
-        assert_eq!(floats.value(3), 625.0);
-    }
-
-    #[test]
-    fn test_power_i64() {
-        let args: Vec<ArrayRef> = vec![
-            Arc::new(Int64Array::from(vec![2, 2, 3, 5])), // base
-            Arc::new(Int64Array::from(vec![3, 2, 4, 4])), // exponent
-        ];
-
-        let result = power(&args).expect("failed to initialize function power");
-        let floats =
-            as_int64_array(&result).expect("failed to initialize function power");
-
-        assert_eq!(floats.len(), 4);
-        assert_eq!(floats.value(0), 8);
-        assert_eq!(floats.value(1), 4);
-        assert_eq!(floats.value(2), 81);
-        assert_eq!(floats.value(3), 625);
-    }
-
-    #[test]
-    fn test_log_f64() {
-        let args: Vec<ArrayRef> = vec![
-            Arc::new(Float64Array::from(vec![2.0, 2.0, 3.0, 5.0])), // base
-            Arc::new(Float64Array::from(vec![8.0, 4.0, 81.0, 625.0])), // x
-        ];
-
-        let result = log(&args).expect("failed to initialize function log");
-        let floats =
-            as_float64_array(&result).expect("failed to initialize function log");
-
-        assert_eq!(floats.len(), 4);
-        assert_eq!(floats.value(0), 3.0);
-        assert_eq!(floats.value(1), 2.0);
-        assert_eq!(floats.value(2), 4.0);
-        assert_eq!(floats.value(3), 4.0);
-    }
-
-    #[test]
-    fn test_log_f32() {
-        let args: Vec<ArrayRef> = vec![
-            Arc::new(Float32Array::from(vec![2.0, 2.0, 3.0, 5.0])), // base
-            Arc::new(Float32Array::from(vec![8.0, 4.0, 81.0, 625.0])), // x
-        ];
-
-        let result = log(&args).expect("failed to initialize function log");
-        let floats =
-            as_float32_array(&result).expect("failed to initialize function log");
-
-        assert_eq!(floats.len(), 4);
-        assert_eq!(floats.value(0), 3.0);
-        assert_eq!(floats.value(1), 2.0);
-        assert_eq!(floats.value(2), 4.0);
-        assert_eq!(floats.value(3), 4.0);
-=======
-    fn test_round_f32() {
-        let args: Vec<ArrayRef> = vec![
-            Arc::new(Float32Array::from(vec![125.2345; 10])), // input
-            Arc::new(Int64Array::from(vec![0, 1, 2, 3, 4, 5, -1, -2, -3, -4])), // decimal_places
-        ];
-
-        let result = round(&args).expect("failed to initialize function round");
-        let floats =
-            as_float32_array(&result).expect("failed to initialize function round");
-
-        let expected = Float32Array::from(vec![
-            125.0, 125.2, 125.23, 125.235, 125.2345, 125.2345, 130.0, 100.0, 0.0, 0.0,
-        ]);
-
-        assert_eq!(floats, &expected);
-    }
-
-    #[test]
-    fn test_round_f64() {
-        let args: Vec<ArrayRef> = vec![
-            Arc::new(Float64Array::from(vec![125.2345; 10])), // input
-            Arc::new(Int64Array::from(vec![0, 1, 2, 3, 4, 5, -1, -2, -3, -4])), // decimal_places
-        ];
-
-        let result = round(&args).expect("failed to initialize function round");
-        let floats =
-            as_float64_array(&result).expect("failed to initialize function round");
-
-        let expected = Float64Array::from(vec![
-            125.0, 125.2, 125.23, 125.235, 125.2345, 125.2345, 130.0, 100.0, 0.0, 0.0,
-        ]);
-
-        assert_eq!(floats, &expected);
-    }
-
-    #[test]
-    fn test_round_f32_one_input() {
-        let args: Vec<ArrayRef> = vec![
-            Arc::new(Float32Array::from(vec![125.2345, 12.345, 1.234, 0.1234])), // input
-        ];
-
-        let result = round(&args).expect("failed to initialize function round");
-        let floats =
-            as_float32_array(&result).expect("failed to initialize function round");
-
-        let expected = Float32Array::from(vec![125.0, 12.0, 1.0, 0.0]);
-
-        assert_eq!(floats, &expected);
-    }
-
-    #[test]
-    fn test_round_f64_one_input() {
-        let args: Vec<ArrayRef> = vec![
-            Arc::new(Float64Array::from(vec![125.2345, 12.345, 1.234, 0.1234])), // input
-        ];
-
-        let result = round(&args).expect("failed to initialize function round");
-        let floats =
-            as_float64_array(&result).expect("failed to initialize function round");
-
-        let expected = Float64Array::from(vec![125.0, 12.0, 1.0, 0.0]);
-
-        assert_eq!(floats, &expected);
->>>>>>> ad0abe91
-    }
-
-    #[test]
     fn test_factorial_i64() {
         let args: Vec<ArrayRef> = vec![
             Arc::new(Int64Array::from(vec![0, 1, 2, 4])), // input
