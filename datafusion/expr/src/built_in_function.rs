// Licensed to the Apache Software Foundation (ASF) under one
// or more contributor license agreements.  See the NOTICE file
// distributed with this work for additional information
// regarding copyright ownership.  The ASF licenses this file
// to you under the Apache License, Version 2.0 (the
// "License"); you may not use this file except in compliance
// with the License.  You may obtain a copy of the License at
//
//   http://www.apache.org/licenses/LICENSE-2.0
//
// Unless required by applicable law or agreed to in writing,
// software distributed under the License is distributed on an
// "AS IS" BASIS, WITHOUT WARRANTIES OR CONDITIONS OF ANY
// KIND, either express or implied.  See the License for the
// specific language governing permissions and limitations
// under the License.

//! Built-in functions module contains all the built-in functions definitions.

use std::collections::HashMap;
use std::fmt;
use std::str::FromStr;
use std::sync::OnceLock;

use crate::type_coercion::functions::data_types;
use crate::{FuncMonotonicity, Signature, TypeSignature, Volatility};

use arrow::datatypes::DataType;
use datafusion_common::{plan_err, DataFusionError, Result};

use strum::IntoEnumIterator;
use strum_macros::EnumIter;

/// Enum of all built-in scalar functions
// Contributor's guide for adding new scalar functions
// https://arrow.apache.org/datafusion/contributor-guide/index.html#how-to-add-a-new-scalar-function
#[derive(Debug, Clone, PartialEq, Eq, Hash, EnumIter, Copy)]
pub enum BuiltinScalarFunction {
    // math functions
    /// ceil
    Ceil,
    /// coalesce
    Coalesce,
    /// exp
    Exp,
    /// factorial
    Factorial,
<<<<<<< HEAD
    /// log, same as log10
    Log,
    /// nanvl
    Nanvl,
    /// power
    Power,
=======
    /// iszero
    Iszero,
    /// nanvl
    Nanvl,
    /// round
    Round,
    /// trunc
    Trunc,
    /// cot
    Cot,

>>>>>>> ad0abe91
    // string functions
    /// concat
    Concat,
    /// concat_ws
    ConcatWithSeparator,
    /// ends_with
    EndsWith,
    /// initcap
    InitCap,
    /// random
    Random,
}

/// Maps the sql function name to `BuiltinScalarFunction`
fn name_to_function() -> &'static HashMap<&'static str, BuiltinScalarFunction> {
    static NAME_TO_FUNCTION_LOCK: OnceLock<HashMap<&'static str, BuiltinScalarFunction>> =
        OnceLock::new();
    NAME_TO_FUNCTION_LOCK.get_or_init(|| {
        let mut map = HashMap::new();
        BuiltinScalarFunction::iter().for_each(|func| {
            func.aliases().iter().for_each(|&a| {
                map.insert(a, func);
            });
        });
        map
    })
}

/// Maps `BuiltinScalarFunction` --> canonical sql function
/// First alias in the array is used to display function names
fn function_to_name() -> &'static HashMap<BuiltinScalarFunction, &'static str> {
    static FUNCTION_TO_NAME_LOCK: OnceLock<HashMap<BuiltinScalarFunction, &'static str>> =
        OnceLock::new();
    FUNCTION_TO_NAME_LOCK.get_or_init(|| {
        let mut map = HashMap::new();
        BuiltinScalarFunction::iter().for_each(|func| {
            map.insert(func, *func.aliases().first().unwrap_or(&"NO_ALIAS"));
        });
        map
    })
}

impl BuiltinScalarFunction {
    /// an allowlist of functions to take zero arguments, so that they will get special treatment
    /// while executing.
    #[deprecated(
        since = "32.0.0",
        note = "please use TypeSignature::supports_zero_argument instead"
    )]
    pub fn supports_zero_argument(&self) -> bool {
        self.signature().type_signature.supports_zero_argument()
    }

    /// Returns the name of this function
    pub fn name(&self) -> &str {
        // .unwrap is safe here because compiler makes sure the map will have matches for each BuiltinScalarFunction
        function_to_name().get(self).unwrap()
    }

    /// Returns the [Volatility] of the builtin function.
    pub fn volatility(&self) -> Volatility {
        match self {
            // Immutable scalar builtins
            BuiltinScalarFunction::Ceil => Volatility::Immutable,
            BuiltinScalarFunction::Coalesce => Volatility::Immutable,
            BuiltinScalarFunction::Exp => Volatility::Immutable,
            BuiltinScalarFunction::Factorial => Volatility::Immutable,
<<<<<<< HEAD
            BuiltinScalarFunction::Log => Volatility::Immutable,
            BuiltinScalarFunction::Nanvl => Volatility::Immutable,
            BuiltinScalarFunction::Power => Volatility::Immutable,
=======
            BuiltinScalarFunction::Iszero => Volatility::Immutable,
            BuiltinScalarFunction::Nanvl => Volatility::Immutable,
            BuiltinScalarFunction::Round => Volatility::Immutable,
            BuiltinScalarFunction::Cot => Volatility::Immutable,
            BuiltinScalarFunction::Trunc => Volatility::Immutable,
>>>>>>> ad0abe91
            BuiltinScalarFunction::Concat => Volatility::Immutable,
            BuiltinScalarFunction::ConcatWithSeparator => Volatility::Immutable,
            BuiltinScalarFunction::EndsWith => Volatility::Immutable,
            BuiltinScalarFunction::InitCap => Volatility::Immutable,

            // Volatile builtin functions
            BuiltinScalarFunction::Random => Volatility::Volatile,
        }
    }

    /// Returns the output [`DataType`] of this function
    ///
    /// This method should be invoked only after `input_expr_types` have been validated
    /// against the function's `TypeSignature` using `type_coercion::functions::data_types()`.
    ///
    /// This method will:
    /// 1. Perform additional checks on `input_expr_types` that are beyond the scope of `TypeSignature` validation.
    /// 2. Deduce the output `DataType` based on the provided `input_expr_types`.
    pub fn return_type(self, input_expr_types: &[DataType]) -> Result<DataType> {
        use DataType::*;

        // Note that this function *must* return the same type that the respective physical expression returns
        // or the execution panics.

        // the return type of the built in function.
        // Some built-in functions' return type depends on the incoming type.
        match self {
            BuiltinScalarFunction::Coalesce => {
                // COALESCE has multiple args and they might get coerced, get a preview of this
                let coerced_types = data_types(input_expr_types, &self.signature());
                coerced_types.map(|types| types[0].clone())
            }
            BuiltinScalarFunction::Concat => Ok(Utf8),
            BuiltinScalarFunction::ConcatWithSeparator => Ok(Utf8),
            BuiltinScalarFunction::InitCap => {
                utf8_to_str_type(&input_expr_types[0], "initcap")
            }
            BuiltinScalarFunction::Random => Ok(Float64),
            BuiltinScalarFunction::EndsWith => Ok(Boolean),

            BuiltinScalarFunction::Factorial => Ok(Int64),

            BuiltinScalarFunction::Nanvl => match &input_expr_types[0] {
                Float32 => Ok(Float32),
                _ => Ok(Float64),
            },

            BuiltinScalarFunction::Ceil | BuiltinScalarFunction::Exp => {
                match input_expr_types[0] {
                    Float32 => Ok(Float32),
                    _ => Ok(Float64),
                }
            }
        }
    }

    /// Return the argument [`Signature`] supported by this function
    pub fn signature(&self) -> Signature {
        use DataType::*;
        use TypeSignature::*;
        // note: the physical expression must accept the type returned by this function or the execution panics.

        // for now, the list is small, as we do not have many built-in functions.
        match self {
            BuiltinScalarFunction::Concat
            | BuiltinScalarFunction::ConcatWithSeparator => {
                Signature::variadic(vec![Utf8], self.volatility())
            }
            BuiltinScalarFunction::Coalesce => {
                Signature::variadic_equal(self.volatility())
            }
            BuiltinScalarFunction::InitCap => {
                Signature::uniform(1, vec![Utf8, LargeUtf8], self.volatility())
            }

            BuiltinScalarFunction::EndsWith => Signature::one_of(
                vec![
                    Exact(vec![Utf8, Utf8]),
                    Exact(vec![Utf8, LargeUtf8]),
                    Exact(vec![LargeUtf8, Utf8]),
                    Exact(vec![LargeUtf8, LargeUtf8]),
                ],
                self.volatility(),
            ),
            BuiltinScalarFunction::Random => Signature::exact(vec![], self.volatility()),
<<<<<<< HEAD
            BuiltinScalarFunction::Power => Signature::one_of(
                vec![Exact(vec![Int64, Int64]), Exact(vec![Float64, Float64])],
                self.volatility(),
            ),

            BuiltinScalarFunction::Log => Signature::one_of(
                vec![
                    Exact(vec![Float32]),
                    Exact(vec![Float64]),
                    Exact(vec![Float32, Float32]),
                    Exact(vec![Float64, Float64]),
=======
            BuiltinScalarFunction::Round => Signature::one_of(
                vec![
                    Exact(vec![Float64, Int64]),
                    Exact(vec![Float32, Int64]),
                    Exact(vec![Float64]),
                    Exact(vec![Float32]),
                ],
                self.volatility(),
            ),
            BuiltinScalarFunction::Trunc => Signature::one_of(
                vec![
                    Exact(vec![Float32, Int64]),
                    Exact(vec![Float64, Int64]),
                    Exact(vec![Float64]),
                    Exact(vec![Float32]),
>>>>>>> ad0abe91
                ],
                self.volatility(),
            ),
            BuiltinScalarFunction::Nanvl => Signature::one_of(
                vec![Exact(vec![Float32, Float32]), Exact(vec![Float64, Float64])],
                self.volatility(),
            ),
            BuiltinScalarFunction::Factorial => {
                Signature::uniform(1, vec![Int64], self.volatility())
            }
            BuiltinScalarFunction::Ceil | BuiltinScalarFunction::Exp => {
                // math expressions expect 1 argument of type f64 or f32
                // priority is given to f64 because e.g. `sqrt(1i32)` is in IR (real numbers) and thus we
                // return the best approximation for it (in f64).
                // We accept f32 because in this case it is clear that the best approximation
                // will be as good as the number of digits in the number
                Signature::uniform(1, vec![Float64, Float32], self.volatility())
            }
        }
    }

    /// This function specifies monotonicity behaviors for built-in scalar functions.
    /// The list can be extended, only mathematical and datetime functions are
    /// considered for the initial implementation of this feature.
    pub fn monotonicity(&self) -> Option<FuncMonotonicity> {
        if matches!(
            &self,
            BuiltinScalarFunction::Ceil
                | BuiltinScalarFunction::Exp
                | BuiltinScalarFunction::Factorial
        ) {
            Some(vec![Some(true)])
        } else {
            None
        }
    }

    /// Returns all names that can be used to call this function
    pub fn aliases(&self) -> &'static [&'static str] {
        match self {
            BuiltinScalarFunction::Ceil => &["ceil"],
            BuiltinScalarFunction::Exp => &["exp"],
            BuiltinScalarFunction::Factorial => &["factorial"],
<<<<<<< HEAD
            BuiltinScalarFunction::Log => &["log"],
=======
            BuiltinScalarFunction::Iszero => &["iszero"],
>>>>>>> ad0abe91
            BuiltinScalarFunction::Nanvl => &["nanvl"],
            BuiltinScalarFunction::Random => &["random"],

            // conditional functions
            BuiltinScalarFunction::Coalesce => &["coalesce"],

            BuiltinScalarFunction::Concat => &["concat"],
            BuiltinScalarFunction::ConcatWithSeparator => &["concat_ws"],
            BuiltinScalarFunction::EndsWith => &["ends_with"],
            BuiltinScalarFunction::InitCap => &["initcap"],
        }
    }
}

impl fmt::Display for BuiltinScalarFunction {
    fn fmt(&self, f: &mut fmt::Formatter) -> fmt::Result {
        write!(f, "{}", self.name())
    }
}

impl FromStr for BuiltinScalarFunction {
    type Err = DataFusionError;
    fn from_str(name: &str) -> Result<BuiltinScalarFunction> {
        if let Some(func) = name_to_function().get(name) {
            Ok(*func)
        } else {
            plan_err!("There is no built-in function named {name}")
        }
    }
}

/// Creates a function to identify the optimal return type of a string function given
/// the type of its first argument.
///
/// If the input type is `LargeUtf8` or `LargeBinary` the return type is
/// `$largeUtf8Type`,
///
/// If the input type is `Utf8` or `Binary` the return type is `$utf8Type`,
macro_rules! get_optimal_return_type {
    ($FUNC:ident, $largeUtf8Type:expr, $utf8Type:expr) => {
        fn $FUNC(arg_type: &DataType, name: &str) -> Result<DataType> {
            Ok(match arg_type {
                // LargeBinary inputs are automatically coerced to Utf8
                DataType::LargeUtf8 | DataType::LargeBinary => $largeUtf8Type,
                // Binary inputs are automatically coerced to Utf8
                DataType::Utf8 | DataType::Binary => $utf8Type,
                DataType::Null => DataType::Null,
                DataType::Dictionary(_, value_type) => match **value_type {
                    DataType::LargeUtf8 | DataType::LargeBinary => $largeUtf8Type,
                    DataType::Utf8 | DataType::Binary => $utf8Type,
                    DataType::Null => DataType::Null,
                    _ => {
                        return plan_err!(
                            "The {} function can only accept strings, but got {:?}.",
                            name.to_uppercase(),
                            **value_type
                        );
                    }
                },
                data_type => {
                    return plan_err!(
                        "The {} function can only accept strings, but got {:?}.",
                        name.to_uppercase(),
                        data_type
                    );
                }
            })
        }
    };
}

// `utf8_to_str_type`: returns either a Utf8 or LargeUtf8 based on the input type size.
get_optimal_return_type!(utf8_to_str_type, DataType::LargeUtf8, DataType::Utf8);

#[cfg(test)]
mod tests {
    use super::*;

    #[test]
    // Test for BuiltinScalarFunction's Display and from_str() implementations.
    // For each variant in BuiltinScalarFunction, it converts the variant to a string
    // and then back to a variant. The test asserts that the original variant and
    // the reconstructed variant are the same. This assertion is also necessary for
    // function suggestion. See https://github.com/apache/arrow-datafusion/issues/8082
    fn test_display_and_from_str() {
        for (_, func_original) in name_to_function().iter() {
            let func_name = func_original.to_string();
            let func_from_str = BuiltinScalarFunction::from_str(&func_name).unwrap();
            assert_eq!(func_from_str, *func_original);
        }
    }

    #[test]
    fn test_coalesce_return_types() {
        let coalesce = BuiltinScalarFunction::Coalesce;
        let return_type = coalesce
            .return_type(&[DataType::Date32, DataType::Date32])
            .unwrap();
        assert_eq!(return_type, DataType::Date32);
    }
}<|MERGE_RESOLUTION|>--- conflicted
+++ resolved
@@ -45,26 +45,8 @@
     Exp,
     /// factorial
     Factorial,
-<<<<<<< HEAD
-    /// log, same as log10
-    Log,
     /// nanvl
     Nanvl,
-    /// power
-    Power,
-=======
-    /// iszero
-    Iszero,
-    /// nanvl
-    Nanvl,
-    /// round
-    Round,
-    /// trunc
-    Trunc,
-    /// cot
-    Cot,
-
->>>>>>> ad0abe91
     // string functions
     /// concat
     Concat,
@@ -132,17 +114,7 @@
             BuiltinScalarFunction::Coalesce => Volatility::Immutable,
             BuiltinScalarFunction::Exp => Volatility::Immutable,
             BuiltinScalarFunction::Factorial => Volatility::Immutable,
-<<<<<<< HEAD
-            BuiltinScalarFunction::Log => Volatility::Immutable,
             BuiltinScalarFunction::Nanvl => Volatility::Immutable,
-            BuiltinScalarFunction::Power => Volatility::Immutable,
-=======
-            BuiltinScalarFunction::Iszero => Volatility::Immutable,
-            BuiltinScalarFunction::Nanvl => Volatility::Immutable,
-            BuiltinScalarFunction::Round => Volatility::Immutable,
-            BuiltinScalarFunction::Cot => Volatility::Immutable,
-            BuiltinScalarFunction::Trunc => Volatility::Immutable,
->>>>>>> ad0abe91
             BuiltinScalarFunction::Concat => Volatility::Immutable,
             BuiltinScalarFunction::ConcatWithSeparator => Volatility::Immutable,
             BuiltinScalarFunction::EndsWith => Volatility::Immutable,
@@ -228,38 +200,6 @@
                 self.volatility(),
             ),
             BuiltinScalarFunction::Random => Signature::exact(vec![], self.volatility()),
-<<<<<<< HEAD
-            BuiltinScalarFunction::Power => Signature::one_of(
-                vec![Exact(vec![Int64, Int64]), Exact(vec![Float64, Float64])],
-                self.volatility(),
-            ),
-
-            BuiltinScalarFunction::Log => Signature::one_of(
-                vec![
-                    Exact(vec![Float32]),
-                    Exact(vec![Float64]),
-                    Exact(vec![Float32, Float32]),
-                    Exact(vec![Float64, Float64]),
-=======
-            BuiltinScalarFunction::Round => Signature::one_of(
-                vec![
-                    Exact(vec![Float64, Int64]),
-                    Exact(vec![Float32, Int64]),
-                    Exact(vec![Float64]),
-                    Exact(vec![Float32]),
-                ],
-                self.volatility(),
-            ),
-            BuiltinScalarFunction::Trunc => Signature::one_of(
-                vec![
-                    Exact(vec![Float32, Int64]),
-                    Exact(vec![Float64, Int64]),
-                    Exact(vec![Float64]),
-                    Exact(vec![Float32]),
->>>>>>> ad0abe91
-                ],
-                self.volatility(),
-            ),
             BuiltinScalarFunction::Nanvl => Signature::one_of(
                 vec![Exact(vec![Float32, Float32]), Exact(vec![Float64, Float64])],
                 self.volatility(),
@@ -300,11 +240,6 @@
             BuiltinScalarFunction::Ceil => &["ceil"],
             BuiltinScalarFunction::Exp => &["exp"],
             BuiltinScalarFunction::Factorial => &["factorial"],
-<<<<<<< HEAD
-            BuiltinScalarFunction::Log => &["log"],
-=======
-            BuiltinScalarFunction::Iszero => &["iszero"],
->>>>>>> ad0abe91
             BuiltinScalarFunction::Nanvl => &["nanvl"],
             BuiltinScalarFunction::Random => &["random"],
 
