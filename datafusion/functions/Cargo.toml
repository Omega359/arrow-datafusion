--- conflicted
+++ resolved
@@ -73,24 +73,16 @@
 blake2 = { version = "^0.10.2", optional = true }
 blake3 = { version = "1.8", optional = true }
 chrono = { workspace = true }
-<<<<<<< HEAD
-chrono-tz = "0.10.4"
-=======
 chrono-tz = { version = "0.10.4", optional = true }
->>>>>>> 71fe6d30
 datafusion-common = { workspace = true }
 datafusion-doc = { workspace = true }
 datafusion-execution = { workspace = true }
 datafusion-expr = { workspace = true }
 datafusion-expr-common = { workspace = true }
 datafusion-macros = { workspace = true }
-<<<<<<< HEAD
 dyn-eq = "0.1.3"
 dyn-hash = "1.0.0"
-hex = { version = "0.4", optional = true }
-=======
 hex = { workspace = true, optional = true }
->>>>>>> 71fe6d30
 itertools = { workspace = true }
 jiff = { version = "0.2.16", optional = true }
 log = { workspace = true }
