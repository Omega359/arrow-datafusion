// Licensed to the Apache Software Foundation (ASF) under one
// or more contributor license agreements.  See the NOTICE file
// distributed with this work for additional information
// regarding copyright ownership.  The ASF licenses this file
// to you under the Apache License, Version 2.0 (the
// "License"); you may not use this file except in compliance
// with the License.  You may obtain a copy of the License at
//
//   http://www.apache.org/licenses/LICENSE-2.0
//
// Unless required by applicable law or agreed to in writing,
// software distributed under the License is distributed on an
// "AS IS" BASIS, WITHOUT WARRANTIES OR CONDITIONS OF ANY
// KIND, either express or implied.  See the License for the
// specific language governing permissions and limitations
// under the License.

//! date & time DataFusion functions

use std::sync::Arc;

use datafusion_expr::ScalarUDF;

pub mod common;
pub mod current_date;
pub mod current_time;
pub mod date_bin;
pub mod date_part;
pub mod date_trunc;
pub mod from_unixtime;
pub mod make_date;
pub mod make_time;
pub mod now;
pub mod planner;
pub mod to_char;
pub mod to_date;
pub mod to_local_time;
pub mod to_timestamp;
pub mod to_unixtime;

// create UDFs
make_udf_function!(current_date::CurrentDateFunc, current_date);
make_udf_function!(current_time::CurrentTimeFunc, current_time);
make_udf_function!(date_bin::DateBinFunc, date_bin);
make_udf_function!(date_part::DatePartFunc, date_part);
make_udf_function!(date_trunc::DateTruncFunc, date_trunc);
make_udf_function!(make_date::MakeDateFunc, make_date);
make_udf_function!(make_time::MakeTimeFunc, make_time);
make_udf_function!(from_unixtime::FromUnixtimeFunc, from_unixtime);
make_udf_function!(to_char::ToCharFunc, to_char);
make_udf_function!(to_date::ToDateFunc, to_date);
make_udf_function!(to_local_time::ToLocalTimeFunc, to_local_time);
make_udf_function!(to_unixtime::ToUnixtimeFunc, to_unixtime);
make_udf_function_with_config!(to_timestamp::ToTimestampFunc, to_timestamp);
make_udf_function_with_config!(
    to_timestamp::ToTimestampSecondsFunc,
    to_timestamp_seconds
);
make_udf_function_with_config!(to_timestamp::ToTimestampMillisFunc, to_timestamp_millis);
make_udf_function_with_config!(to_timestamp::ToTimestampMicrosFunc, to_timestamp_micros);
make_udf_function_with_config!(to_timestamp::ToTimestampNanosFunc, to_timestamp_nanos);

// create UDF with config
make_udf_function_with_config!(now::NowFunc, now);

// we cannot currently use the export_functions macro since it doesn't handle
// functions with varargs currently

pub mod expr_fn {
    use datafusion_expr::Expr;

    export_functions!((
        current_date,
        "returns current UTC date as a Date32 value",
    ),(
        current_time,
        "returns current UTC time as a Time64 value",
    ),(
        from_unixtime,
        "converts an integer to RFC3339 timestamp format string",
        unixtime
    ),(
        date_bin,
        "coerces an arbitrary timestamp to the start of the nearest specified interval",
        stride source origin
    ),(
        date_part,
        "extracts a subfield from the date",
        part date
    ),(
        date_trunc,
        "truncates the date to a specified level of precision",
        part date
    ),(
        make_date,
        "make a date from year, month and day component parts",
        year month day
    ),(
        make_time,
        "make a time from hour, minute and second component parts",
        hour minute second
    ),(
        now,
        "returns the current timestamp in nanoseconds, using the same value for all instances of now() in same statement",
        @config
    ),
    (
        to_local_time,
        "converts a timezone-aware timestamp to local time (with no offset or timezone information), i.e. strips off the timezone from the timestamp",
        args,
    ),
    (
        to_unixtime,
        "converts a string and optional formats to a Unixtime",
        args,
    ),(
        to_timestamp,
        "converts a string and optional formats to a `Timestamp(Nanoseconds, TimeZone)`",
        @config args,
    ),(
        to_timestamp_seconds,
        "converts a string and optional formats to a `Timestamp(Seconds, TimeZone)`",
        @config args,
    ),(
        to_timestamp_millis,
        "converts a string and optional formats to a `Timestamp(Milliseconds, TimeZone)`",
        @config args,
    ),(
        to_timestamp_micros,
        "converts a string and optional formats to a `Timestamp(Microseconds, TimeZone)`",
        @config args,
    ),(
        to_timestamp_nanos,
        "converts a string and optional formats to a `Timestamp(Nanoseconds, TimeZone)`",
        @config args,
    ));

    /// Returns a string representation of a date, time, timestamp or duration based
    /// on a Chrono pattern.
    ///
    /// The syntax for the patterns can be found at
    /// <https://docs.rs/chrono/latest/chrono/format/strftime/index.html>
    ///
    /// # Examples
    ///
    /// ```ignore
    /// # use chrono::prelude::*;
    /// # use datafusion::prelude::*;
    /// # use datafusion::error::Result;
    /// # use datafusion_common::ScalarValue::TimestampNanosecond;
    /// # use std::sync::Arc;
    /// # use arrow::array::{Date32Array, RecordBatch, StringArray};
    /// # use arrow::datatypes::{DataType, Field, Schema};
    /// # #[tokio::main]
    /// # async fn main() -> Result<()> {
    /// let schema = Arc::new(Schema::new(vec![
    ///     Field::new("values", DataType::Date32, false),
    ///     Field::new("patterns", DataType::Utf8, false),
    /// ]));
    ///
    /// let batch = RecordBatch::try_new(
    ///     schema,
    ///     vec![
    ///         Arc::new(Date32Array::from(vec![
    ///             18506,
    ///             18507,
    ///             18508,
    ///             18509,
    ///         ])),
    ///         Arc::new(StringArray::from(vec![
    ///             "%Y-%m-%d",
    ///             "%Y:%m:%d",
    ///             "%Y%m%d",
    ///             "%d-%m-%Y",
    ///         ])),
    ///     ],
    /// )?;
    ///
    /// let ctx = SessionContext::new();
    /// ctx.register_batch("t", batch)?;
    /// let df = ctx.table("t").await?;
    ///
    /// // use the to_char function to convert col 'values',
    /// // to strings using patterns in col 'patterns'
    /// let df = df.with_column(
    ///     "date_str",
    ///     to_char(col("values"), col("patterns"))
    /// )?;
    /// // Note that providing a scalar value for the pattern
    /// // is more performant
    /// let df = df.with_column(
    ///     "date_str2",
    ///     to_char(col("values"), lit("%d-%m-%Y"))
    /// )?;
    /// // literals can be used as well with dataframe calls
    /// let timestamp = "2026-07-08T09:10:11"
    ///     .parse::<NaiveDateTime>()
    ///     .unwrap()
    ///     .with_nanosecond(56789)
    ///     .unwrap()
    ///     .timestamp_nanos_opt()
    ///     .unwrap();
    /// let df = df.with_column(
    ///     "timestamp_str",
    ///     to_char(lit(TimestampNanosecond(Some(timestamp), None)), lit("%d-%m-%Y %H:%M:%S"))
    /// )?;
    ///
    /// df.show().await?;
    ///
    /// # Ok(())
    /// # }
    /// ```
    pub fn to_char(datetime: Expr, format: Expr) -> Expr {
        super::to_char().call(vec![datetime, format])
    }

    /// ```ignore
    /// # use std::sync::Arc;
    ///
    /// # use datafusion_common::Result;
    ///
    /// # #[tokio::main]
    /// # async fn main() -> Result<()> {
    /// #  use arrow::array::StringArray;
    /// #  use arrow::datatypes::{DataType, Field, Schema};
    /// #  use arrow::record_batch::RecordBatch;
    /// #  use datafusion_expr::col;
    /// #  use datafusion::prelude::*;
    /// #  use datafusion_functions::expr_fn::to_date;
    ///
    ///     // define a schema.
    ///     let schema = Arc::new(Schema::new(vec![Field::new("a", DataType::Utf8, false)]));
    ///
    ///     // define data.
    ///     let batch = RecordBatch::try_new(
    ///         schema,
    ///         vec![Arc::new(StringArray::from(vec![
    ///             "2020-09-08T13:42:29Z",
    ///             "2020-09-08T13:42:29.190855-05:00",
    ///             "2020-08-09 12:13:29",
    ///             "2020-01-02",
    ///         ]))],
    ///     )?;
    ///
    ///     // declare a new context. In spark API, this corresponds to a new spark SQLsession
    ///     let ctx = SessionContext::new();
    ///
    ///     // declare a table in memory. In spark API, this corresponds to createDataFrame(...).
    ///     ctx.register_batch("t", batch)?;
    ///     let df = ctx.table("t").await?;
    ///
    ///     // use to_date function to convert col 'a' to timestamp type using the default parsing
    ///     let df = df.with_column("a", to_date(vec![col("a")]))?;
    ///
    ///     let df = df.select_columns(&["a"])?;
    ///
    ///     // print the results
    ///     df.show().await?;
    ///
    ///     # Ok(())
    /// # }
    /// ```
    pub fn to_date(args: Vec<Expr>) -> Expr {
        super::to_date().call(args)
    }
}

/// Returns all DataFusion functions defined in this package
pub fn functions() -> Vec<Arc<ScalarUDF>> {
    use datafusion_common::config::ConfigOptions;
    let config = ConfigOptions::default();
    vec![
        current_date(),
        current_time(),
        date_bin(),
        date_part(),
        date_trunc(),
        from_unixtime(),
        make_date(),
<<<<<<< HEAD
        now(&config),
=======
        make_time(),
        now(&ConfigOptions::default()),
>>>>>>> 10c933cc
        to_char(),
        to_date(),
        to_local_time(),
        to_unixtime(),
        to_timestamp(&config),
        to_timestamp_seconds(&config),
        to_timestamp_millis(&config),
        to_timestamp_micros(&config),
        to_timestamp_nanos(&config),
    ]
}<|MERGE_RESOLUTION|>--- conflicted
+++ resolved
@@ -277,12 +277,8 @@
         date_trunc(),
         from_unixtime(),
         make_date(),
-<<<<<<< HEAD
+        make_time(),
         now(&config),
-=======
-        make_time(),
-        now(&ConfigOptions::default()),
->>>>>>> 10c933cc
         to_char(),
         to_date(),
         to_local_time(),
